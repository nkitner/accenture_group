--- conflicted
+++ resolved
@@ -170,30 +170,28 @@
                 information from a client. Defaults to None, which indicates indefinite timeout.
         """
 
-        # If the per_round_checkpointer has been specified and a state checkpoint exists, we load state
+        server_nnunet_plans_exist = self.fl_config.get("nnunet_plans") is not None
+        state_checkpointer_exists = self.checkpoint_and_state_module.state_checkpointer is not None
+
+        # If the state_checkpointer has been specified and a state checkpoint exists, we load state
         # NOTE: Inherent assumption that if checkpoint exists for server that it also will exist for client.
-<<<<<<< HEAD
         if (
-            self.checkpoint_and_state_module.state_checkpointer is None
-            or self.checkpoint_and_state_module.state_checkpointer.checkpoint_exists(self.state_checkpoint_name)
+            self.checkpoint_and_state_module.state_checkpointer is not None
+            and self.checkpoint_and_state_module.state_checkpointer.checkpoint_exists(self.state_checkpoint_name)
         ):
-            # Sample properties from a random client to initialize plans
-=======
-        if self.per_round_checkpointer is not None and self.per_round_checkpointer.checkpoint_exists():
             self._load_server_state()
         # Otherwise, we're starting training from "scratch"
-        elif self.per_round_checkpointer is not None:
-            # If the state checkpointer is not None, then we want to do state checkpointing. So we need information
-            # from the clients in the form of get_properties.
->>>>>>> 248ee7bd
+        elif state_checkpointer_exists or not server_nnunet_plans_exist:
+            # 1) If the state checkpointer is not None, then we want to do state checkpointing. So we need information
+            #       from the clients in the form of get_properties.
+            # 2) If the nnUnet plans are not specified, we also need those plans from the client.
             log(INFO, "")
             log(INFO, "[PRE-INIT]")
             log(INFO, "Requesting properties from one random client via get_properties")
 
-            if self.fl_config.get("nnunet_plans") is None:
-                # If the nnUnet plans are not specified, we also need those plans from the client.
+            if not server_nnunet_plans_exist:
                 log(INFO, "Initialization of global nnunet plans will be sourced from this client")
-            else:
+            if state_checkpointer_exists:
                 log(
                     INFO,
                     "Properties from NnUnetTrainer will be sourced from this client to facilitate state preservation",
@@ -213,7 +211,7 @@
 
             # If config contains nnunet_plans, server side initialization of plans
             # Else client side initialization with nnunet_plans from client
-            if self.fl_config.get("nnunet_plans") is not None:
+            if server_nnunet_plans_exist:
                 self.nnunet_plans_bytes = narrow_dict_type(self.fl_config, "nnunet_plans", bytes)
             else:
                 self.nnunet_plans_bytes = narrow_dict_type(properties, "nnunet_plans", bytes)
