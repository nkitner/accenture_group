from functools import reduce
from typing import List, Optional, Tuple

import numpy as np
from flwr.common import NDArray, NDArrays


def add_noise_to_array(layer: NDArray, noise_std_dev: float, denominator: int) -> NDArray:
    # elementwise noise addition and normalization
    layer_noise = np.random.normal(0.0, noise_std_dev, layer.shape)
    return (1.0 / denominator) * (layer + layer_noise)


def gaussian_noisy_aggregate(
    results: List[Tuple[NDArrays, int]],
    noise_multiplier: float,
    clipping_bound: float,
    fraction_fit: float,
    per_client_example_cap: Optional[int],
    total_client_weight: Optional[float],
    is_weighted: bool = False,
) -> NDArrays:
    """Compute weighted or unweighted average of weights. Apply gaussian noise to the sum of

    Weighted Implementation based on https://arxiv.org/pdf/1710.06963.pdf

    Parameters
    ----------
    reults : List[Tuple[NDArrays, int]]
        List of tuples containing the model updates and the number of samples for each client.
    noise_multiplier : float
        The multiplier on the clipping bound to determine the std of noise applied to weight updates.
    clipping_bound : float
        The clipping bound applied to client model updates.
    fraction_fit : float, optional
        Fraction of clients sampled each round.
    total_samples : int, optional
        The total number of samples across all particpating clients. Defaults to None.
    is_weighted : bool
        Whether or not to use weighted FedAvg. Defaults to False.

    Returns:
    --------
    layer_sums : NDArrays
        Model update for a given round.
    """
    if is_weighted:
<<<<<<< HEAD
        assert per_client_example_cap is not None and total_client_weight is not None
=======

        if total_samples is None:
            raise ValueError("total samples is not defined and must be when using weighted averaged")
        assert total_samples is not None
>>>>>>> 70dd3689
        n_clients = len(results)
        client_model_updates, client_n_points = zip(*results)

        # Calculate coefs (w_k) by taking the minimum of the sample counts divdied by example cap and 1
        client_coefs = [min((n_points / per_client_example_cap, 1.0)) for n_points in client_n_points]

        # Scale coefs by total expected client weight
        client_coefs_scaled = [coef / (fraction_fit * total_client_weight) for coef in client_coefs]

        # Scale updates by coef for each client
        client_model_updates = [
            [layer_update * client_coef for layer_update in client_model_update]
            for client_model_update, client_coef in zip(client_model_updates, client_coefs_scaled)
        ]  # Calculate model updates as linear combination of updates

<<<<<<< HEAD
        updated_clipping_bound = clipping_bound * max(
            client_coefs
        )  # Update clipping bound as max(w_k) * clipping bound
=======
        # Update clipping bound as max(w_k) * clipping bound
        # We only require w_k * update is bounded
        # Refer to the footnote on page 4 in https://arxiv.org/pdf/1710.06963.pdf
        updated_clipping_bound = clipping_bound * max(client_coefs)
>>>>>>> 70dd3689

        sigma = (noise_multiplier * updated_clipping_bound) / fraction_fit
    else:
        n_clients = len(results)
        # dropping number of data points component
        client_model_updates = [ndarrays for ndarrays, _ in results]
        sigma = noise_multiplier * clipping_bound

    layer_sums: NDArrays = [
        add_noise_to_array(reduce(np.add, layer_updates), sigma, n_clients)
        for layer_updates in zip(*client_model_updates)
    ]

    return layer_sums


def gaussian_noisy_aggregate_clipping_bits(bits: NDArrays, noise_std_dev: float) -> float:
    n_clients = len(bits)
    bit_sum = reduce(np.add, bits)
    assert bit_sum.shape == (1,)
    noised_bit_sum = add_noise_to_array(bit_sum, noise_std_dev, n_clients)
    return float(noised_bit_sum)<|MERGE_RESOLUTION|>--- conflicted
+++ resolved
@@ -45,14 +45,7 @@
         Model update for a given round.
     """
     if is_weighted:
-<<<<<<< HEAD
         assert per_client_example_cap is not None and total_client_weight is not None
-=======
-
-        if total_samples is None:
-            raise ValueError("total samples is not defined and must be when using weighted averaged")
-        assert total_samples is not None
->>>>>>> 70dd3689
         n_clients = len(results)
         client_model_updates, client_n_points = zip(*results)
 
@@ -68,16 +61,10 @@
             for client_model_update, client_coef in zip(client_model_updates, client_coefs_scaled)
         ]  # Calculate model updates as linear combination of updates
 
-<<<<<<< HEAD
-        updated_clipping_bound = clipping_bound * max(
-            client_coefs
-        )  # Update clipping bound as max(w_k) * clipping bound
-=======
         # Update clipping bound as max(w_k) * clipping bound
         # We only require w_k * update is bounded
         # Refer to the footnote on page 4 in https://arxiv.org/pdf/1710.06963.pdf
         updated_clipping_bound = clipping_bound * max(client_coefs)
->>>>>>> 70dd3689
 
         sigma = (noise_multiplier * updated_clipping_bound) / fraction_fit
     else:
