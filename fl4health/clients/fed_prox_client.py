--- conflicted
+++ resolved
@@ -4,17 +4,11 @@
 import torch
 from flwr.common.typing import Config, NDArrays
 
-<<<<<<< HEAD
 from fl4health.clients.basic_client import BasicClient
 from fl4health.parameter_exchange.packing_exchanger import ParameterExchangerWithPacking
 from fl4health.parameter_exchange.parameter_exchanger_base import ParameterExchanger
 from fl4health.parameter_exchange.parameter_packer import ParameterPackerFedProx
 from fl4health.utils.metrics import Metric
-=======
-from fl4health.clients.numpy_fl_client import NumpyFlClient
-from fl4health.parameter_exchange.packing_exchanger import ParameterExchangerWithPacking
-from fl4health.utils.metrics import AverageMeter, Meter, Metric
->>>>>>> c10464e2
 
 FedProxTrainStepOutputs = Tuple[torch.Tensor, torch.Tensor, torch.Tensor, torch.Tensor]
 
@@ -34,7 +28,6 @@
         use_wandb_reporter: bool = False,
         use_checkpointer: bool = False,
     ) -> None:
-<<<<<<< HEAD
         super().__init__(
             data_path=data_path,
             metrics=metrics,
@@ -46,24 +39,6 @@
         self.initial_tensors: List[torch.Tensor]
         self.current_vanilla_loss: float
         self.parameter_exchanger: ParameterExchangerWithPacking
-=======
-        super().__init__(data_path, device)
-        self.metrics = metrics
-        self.model: nn.Module
-        self.train_loader: DataLoader
-        self.val_loader: DataLoader
-        self.num_examples: Dict[str, int]
-        # This should be the "basic loss function" to be optimized. We'll add in the proximal term to this base
-        # loss. That is, the FedProx loss becomes criterion + \mu \Vert w - w^t \Vert ^2
-        self.criterion: _Loss
-        self.optimizer: torch.optim.Optimizer
-        self.parameter_exchanger: ParameterExchangerWithPacking[float]
-        self.initial_tensors: List[torch.Tensor]
-        self.proximal_weight: float
-        self.current_loss: float
-        self.total_epochs = 0
-        self.total_steps = 0
->>>>>>> c10464e2
 
     def get_proximal_loss(self) -> torch.Tensor:
         assert self.initial_tensors is not None
@@ -85,21 +60,27 @@
         Packs the parameters and training loss into a single NDArrays to be sent to the server for aggregation
         """
         assert self.model is not None and self.parameter_exchanger is not None
-<<<<<<< HEAD
-
-        model_weights = self.parameter_exchanger.push_parameters(self.model, config=config)
-=======
 
         model_weights = self.parameter_exchanger.push_parameters(self.model, config=config)
 
         # Weights and training loss sent to server for aggregation
         # Training loss sent because server will decide to increase or decrease the proximal weight
         # Therefore it can only be computed locally
-        assert self.current_loss is not None
-        packed_params = self.parameter_exchanger.pack_parameters(model_weights, self.current_loss)
+        packed_params = self.parameter_exchanger.pack_parameters(model_weights, self.current_vanilla_loss)
         return packed_params
 
     def set_parameters(self, parameters: NDArrays, config: Config) -> None:
+        """
+        Assumes that the parameters being passed contain model parameters concatenated with
+        proximal weight. They are unpacked for the clients to use in training.
+        """
+        assert self.model is not None and self.parameter_exchanger is not None
+
+        server_model_state, self.proximal_weight = self.parameter_exchanger.unpack_parameters(parameters)
+
+        self.server_model_state = server_model_state
+        self.parameter_exchanger.pull_parameters(server_model_state, self.model, config)
+
         """
         Assumes that the parameters being passed contain model parameters concatenated with
         proximal weight. They are unpacked for the clients to use in training.
@@ -117,143 +98,6 @@
             initial_layer_weights.detach().clone() for initial_layer_weights in self.model.parameters()
         ]
 
-    def fit(self, parameters: NDArrays, config: Config) -> Tuple[NDArrays, int, Dict[str, Scalar]]:
-        if not self.initialized:
-            self.setup_client(config)
-
-        meter = AverageMeter(self.metrics, "train_meter")
-        self.set_parameters(parameters, config)
-        local_epochs = self.narrow_config_type(config, "local_epochs", int)
-        current_server_round = self.narrow_config_type(config, "current_server_round", int)
-        # Currently uses training by epoch.
-        self.current_loss, metric_values = self.train_by_epochs(current_server_round, local_epochs, meter)
-
-        # FitRes should contain local parameters, number of examples on client, and a dictionary holding metrics
-        # calculation results.
-        return (
-            self.get_parameters(config),
-            self.num_examples["train_set"],
-            metric_values,
-        )
->>>>>>> c10464e2
-
-        # Weights and training loss sent to server for aggregation
-        # Training loss sent because server will decide to increase or decrease the proximal weight
-        # Therefore it can only be computed locally
-        print("img hs", self.current_vanilla_loss)
-        packed_params = self.parameter_exchanger.pack_parameters(model_weights, self.current_vanilla_loss)
-        return packed_params
-
-    def set_parameters(self, parameters: NDArrays, config: Config) -> None:
-        """
-        Assumes that the parameters being passed contain model parameters concatenated with
-        proximal weight. They are unpacked for the clients to use in training.
-        """
-        assert self.model is not None and self.parameter_exchanger is not None
-
-        server_model_state, self.proximal_weight = self.parameter_exchanger.unpack_parameters(parameters)
-
-        self.server_model_state = server_model_state
-        self.parameter_exchanger.pull_parameters(server_model_state, self.model, config)
-
-<<<<<<< HEAD
-        # Saving the initial weights and detaching them so that we don't compute gradients with respect to the
-        # tensors. These are used to form the FedProx loss.
-        self.initial_tensors = [
-            initial_layer_weights.detach().clone() for initial_layer_weights in self.model.parameters()
-        ]
-=======
-    def train_by_steps(
-        self,
-        current_server_round: int,
-        steps: int,
-        meter: Meter,
-    ) -> Tuple[float, Dict[str, Scalar]]:
-        self.model.train()
-        loss_dict = {"train_vanilla_loss": 0.0, "train_proximal_loss": 0.0, "train_total_loss": 0.0}
-        meter.clear()
-        train_iterator = iter(self.train_loader)
-
-        for _ in range(steps):
-            self.total_steps += 1
-            try:
-                input, target = next(train_iterator)
-            except StopIteration:
-                # StopIteration is thrown if dataset ends
-                # reinitialize data loader
-                train_iterator = iter(self.train_loader)
-                input, target = next(train_iterator)
-
-            input, target = input.to(self.device), target.to(self.device)
-            vanilla_loss, proximal_loss, fed_prox_loss, preds = self.train_step(input, target)
-
-            loss_dict["train_vanilla_loss"] += vanilla_loss.item()
-            loss_dict["train_proximal_loss"] += proximal_loss.item()
-            loss_dict["train_total_loss"] += fed_prox_loss.item()
-
-            meter.update(preds, target)
-
-        custom_log: Dict[str, Any] = {"step": self.total_steps, "server_round": current_server_round}
-        metrics, train_loss = self._handle_reporting(custom_log, meter, loss_dict, steps)
-
-        # return final training metrics
-        return train_loss["train_vanilla_loss"], metrics
-
-    def train_by_epochs(
-        self,
-        current_server_round: int,
-        epochs: int,
-        meter: Meter,
-    ) -> Tuple[float, Dict[str, Scalar]]:
-        self.model.train()
-
-        for local_epoch in range(epochs):
-            meter.clear()
-            self.total_epochs += 1
-            loss_dict = {"train_vanilla_loss": 0.0, "train_proximal_loss": 0.0, "train_total_loss": 0.0}
-            for input, target in self.train_loader:
-                input, target = input.to(self.device), target.to(self.device)
-                vanilla_loss, proximal_loss, fed_prox_loss, preds = self.train_step(input, target)
-
-                loss_dict["train_vanilla_loss"] += vanilla_loss.item()
-                loss_dict["train_proximal_loss"] += proximal_loss.item()
-                loss_dict["train_total_loss"] += fed_prox_loss.item()
-
-                meter.update(preds, target)
-
-            log(INFO, f"Local Epoch: {local_epoch}")
-            custom_log: Dict[str, Any] = {"epoch": self.total_epochs, "server_round": current_server_round}
-            metrics, train_loss = self._handle_reporting(custom_log, meter, loss_dict, len(self.train_loader))
-
-        # Return final training metrics
-        return train_loss["train_vanilla_loss"], metrics
-
-    def validate(self, current_server_round: int, meter: Meter) -> Tuple[float, Dict[str, Scalar]]:
-        self.model.eval()
-        loss_dict = {"val_vanilla_loss": 0.0, "val_proximal_loss": 0.0, "val_total_loss": 0.0}
-        meter.clear()
-
-        with torch.no_grad():
-            for input, target in self.val_loader:
-                input, target = input.to(self.device), target.to(self.device)
-
-                preds = self.model(input)
-                vanilla_loss = self.criterion(preds, target)
-                proximal_loss = self.get_proximal_loss()
-                fed_prox_loss = vanilla_loss + proximal_loss
-
-                loss_dict["val_vanilla_loss"] += vanilla_loss.item()
-                loss_dict["val_proximal_loss"] += proximal_loss.item()
-                loss_dict["val_total_loss"] += fed_prox_loss.item()
-
-                meter.update(preds, target)
-
-        custom_log: Dict[str, Any] = {"server_round": current_server_round}
-        metrics, loss_per_step = self._handle_reporting(
-            custom_log, meter, loss_dict, len(self.val_loader), is_validation=True
-        )
->>>>>>> c10464e2
-
     def update_after_train(self) -> None:
         assert self.current_losses is not None
         self.current_vanilla_loss = self.current_losses["vanilla_loss"]
