from logging import INFO
from pathlib import Path
from typing import Dict, List, Optional, Sequence

import torch
from flwr.common.logger import log
from flwr.common.typing import Config, NDArrays

from fl4health.checkpointing.checkpointer import TorchCheckpointer
from fl4health.clients.basic_client import BasicClient
from fl4health.parameter_exchange.packing_exchanger import ParameterExchangerWithPacking
from fl4health.parameter_exchange.parameter_exchanger_base import ParameterExchanger
from fl4health.parameter_exchange.parameter_packer import ParameterPackerFedProx
from fl4health.utils.losses import Losses, LossMeterType
from fl4health.utils.metrics import Metric, MetricMeterType


class FedProxClient(BasicClient):
    """
    This client implements the FedProx algorithm from Federated Optimization in Heterogeneous Networks. The idea is
    fairly straightforward. The local loss for each client is augmented with a norm on the difference between the
    local client weights during training (w) and the initial globally shared weights (w^t).
    """

    def __init__(
        self,
        data_path: Path,
        metrics: Sequence[Metric],
        device: torch.device,
        loss_meter_type: LossMeterType = LossMeterType.AVERAGE,
        metric_meter_type: MetricMeterType = MetricMeterType.AVERAGE,
        checkpointer: Optional[TorchCheckpointer] = None,
    ) -> None:
        super().__init__(
            data_path=data_path,
            metrics=metrics,
            device=device,
            loss_meter_type=loss_meter_type,
            metric_meter_type=metric_meter_type,
            checkpointer=checkpointer,
        )
        self.initial_tensors: List[torch.Tensor]
        self.parameter_exchanger: ParameterExchangerWithPacking
        self.proximal_weight: float
        self.current_loss: float

    def get_proximal_loss(self) -> torch.Tensor:
        assert self.initial_tensors is not None
        # Using state dictionary to ensure the same ordering as exchange
        model_weights = [layer_weights for layer_weights in self.model.parameters()]
        assert len(self.initial_tensors) == len(model_weights)

        layer_inner_products: List[torch.Tensor] = [
            torch.pow(torch.linalg.norm(initial_layer_weights - iteration_layer_weights), 2.0)
            for initial_layer_weights, iteration_layer_weights in zip(self.initial_tensors, model_weights)
        ]

        # network l2 inner product tensor
        # NOTE: Scaling by 1/2 is for consistency with the original fedprox paper.
        return (self.proximal_weight / 2.0) * torch.stack(layer_inner_products).sum()

    def get_parameters(self, config: Config) -> NDArrays:
        """
        Packs the parameters and training loss into a single NDArrays to be sent to the server for aggregation
        """
        assert self.model is not None and self.parameter_exchanger is not None and self.current_loss is not None

        model_weights = self.parameter_exchanger.push_parameters(self.model, config=config)

        # Weights and training loss sent to server for aggregation
        # Training loss sent because server will decide to increase or decrease the proximal weight
        # Therefore it can only be computed locally
        packed_params = self.parameter_exchanger.pack_parameters(model_weights, self.current_loss)
        return packed_params

    def set_parameters(self, parameters: NDArrays, config: Config) -> None:
        """
        Assumes that the parameters being passed contain model parameters concatenated with proximal weight. They are
        unpacked for the clients to use in training. If it's the first time the model is being initialized, we assume
        the full model is being  initialized and use the FullParameterExchanger() to set all model weights
        Args:
            parameters (NDArrays): Parameters have information about model state to be added to the relevant client
                model and also the proximal weight to be applied during training.
            config (Config): The config is sent by the FL server to allow for customization in the function if desired.
        """
        assert self.model is not None and self.parameter_exchanger is not None

        server_model_state, self.proximal_weight = self.parameter_exchanger.unpack_parameters(parameters)
        log(INFO, f"Proximal weight received from the server: {self.proximal_weight}")

        super().set_parameters(server_model_state, config)

        # Saving the initial weights and detaching them so that we don't compute gradients with respect to the
        # tensors. These are used to form the FedProx loss.
        self.initial_tensors = [
            initial_layer_weights.detach().clone() for initial_layer_weights in self.model.parameters()
        ]

<<<<<<< HEAD
    def fit(self, parameters: NDArrays, config: Config) -> Tuple[NDArrays, int, Dict[str, Scalar]]:
        local_epochs, local_steps, current_server_round = self.process_config(config)

        if not self.initialized:
            self.setup_client(config)

        self.set_parameters(parameters, config)
        if int(config["current_server_round"]) <= self.warmup_rounds:
            self.pre_train = True
        else:
            self.pre_train = False

        if local_epochs is not None:
            loss_dict, metrics = self.train_by_epochs(local_epochs, current_server_round)
        else:
            assert isinstance(local_steps, int)
            loss_dict, metrics = self.train_by_steps(local_steps, current_server_round)

        # Store current loss which is the vanilla loss without the proximal term added in
        self.current_loss = loss_dict["checkpoint"]

        # FitRes should contain local parameters, number of examples on client, and a dictionary holding metrics
        # calculation results.
        return (
            self.get_parameters(config),
            self.num_train_samples,
            metrics,
        )

    def compute_loss(self, preds: torch.Tensor, target: torch.Tensor) -> Losses:
        if self.pre_train:
            return super().compute_loss(preds, target)
        loss = self.criterion(preds, target)
=======
    def compute_loss(self, preds: Dict[str, torch.Tensor], target: torch.Tensor) -> Losses:
        loss = self.criterion(preds["prediction"], target)
>>>>>>> 78cea5e8
        proximal_loss = self.get_proximal_loss()
        total_loss = loss + proximal_loss
        losses = Losses(checkpoint=loss, backward=total_loss, additional_losses={"proximal_loss": proximal_loss})
        return losses

    def get_parameter_exchanger(self, config: Config) -> ParameterExchanger:
        return ParameterExchangerWithPacking(ParameterPackerFedProx())

    def update_after_train(self, local_steps: int, loss_dict: Dict[str, float]) -> None:
        """
        Called after training with the number of local_steps performed over the FL round and
        the corresponding loss dictionairy.
        """
        # Store current loss which is the vanilla loss without the proximal term added in
        self.current_loss = loss_dict["checkpoint"]<|MERGE_RESOLUTION|>--- conflicted
+++ resolved
@@ -96,44 +96,8 @@
             initial_layer_weights.detach().clone() for initial_layer_weights in self.model.parameters()
         ]
 
-<<<<<<< HEAD
-    def fit(self, parameters: NDArrays, config: Config) -> Tuple[NDArrays, int, Dict[str, Scalar]]:
-        local_epochs, local_steps, current_server_round = self.process_config(config)
-
-        if not self.initialized:
-            self.setup_client(config)
-
-        self.set_parameters(parameters, config)
-        if int(config["current_server_round"]) <= self.warmup_rounds:
-            self.pre_train = True
-        else:
-            self.pre_train = False
-
-        if local_epochs is not None:
-            loss_dict, metrics = self.train_by_epochs(local_epochs, current_server_round)
-        else:
-            assert isinstance(local_steps, int)
-            loss_dict, metrics = self.train_by_steps(local_steps, current_server_round)
-
-        # Store current loss which is the vanilla loss without the proximal term added in
-        self.current_loss = loss_dict["checkpoint"]
-
-        # FitRes should contain local parameters, number of examples on client, and a dictionary holding metrics
-        # calculation results.
-        return (
-            self.get_parameters(config),
-            self.num_train_samples,
-            metrics,
-        )
-
-    def compute_loss(self, preds: torch.Tensor, target: torch.Tensor) -> Losses:
-        if self.pre_train:
-            return super().compute_loss(preds, target)
-        loss = self.criterion(preds, target)
-=======
     def compute_loss(self, preds: Dict[str, torch.Tensor], target: torch.Tensor) -> Losses:
         loss = self.criterion(preds["prediction"], target)
->>>>>>> 78cea5e8
         proximal_loss = self.get_proximal_loss()
         total_loss = loss + proximal_loss
         losses = Losses(checkpoint=loss, backward=total_loss, additional_losses={"proximal_loss": proximal_loss})
