--- conflicted
+++ resolved
@@ -30,9 +30,6 @@
         checkpointer: Optional[TorchCheckpointer] = None,
         seed: Optional[int] = None,
     ) -> None:
-<<<<<<< HEAD
-        super().__init__(data_path, device, seed=seed)
-=======
         """
         Base FL Client with functionality to train, evaluate, log, report and checkpoint.
         User is responsible for implementing methods: get_model, get_optimizer, get_data_loaders, get_criterion
@@ -48,8 +45,7 @@
             checkpointer (Optional[TorchCheckpointer], optional): Checkpointer to be used for client-side
                 checkpointing. Defaults to None.
         """
-        super().__init__(data_path, device)
->>>>>>> 41d97778
+        super().__init__(data_path, device, seed=seed)
         self.metrics = metrics
         self.checkpointer = checkpointer
         self.train_loss_meter = LossMeter.get_meter_by_type(loss_meter_type)
