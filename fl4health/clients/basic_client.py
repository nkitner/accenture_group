--- conflicted
+++ resolved
@@ -115,18 +115,13 @@
         self.test_loader: DataLoader | None
         self.num_train_samples: int
         self.num_val_samples: int
-<<<<<<< HEAD
-        self.num_test_samples: int | None = None
-        self.learning_rate: float | None = None
-=======
-        self.num_test_samples: Optional[int] = None
-        self.learning_rate: Optional[float] = None
+        self.num_test_samples: int | None
+        self.learning_rate: float | None
         # Config can contain max_num_validation_steps key, which determines an upper bound
         # for the validation steps taken. If not specified, no upper bound will be enforced.
         # By specifying this in the config we cannot guarantee the validation set is the same
-        # accross rounds for clients.
+        # across rounds for clients.
         self.max_num_validation_steps: int | None = None
->>>>>>> d198452a
 
     def _maybe_checkpoint(self, loss: float, metrics: dict[str, Scalar], checkpoint_mode: CheckpointMode) -> None:
         """
