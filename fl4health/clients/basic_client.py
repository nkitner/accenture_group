--- conflicted
+++ resolved
@@ -335,17 +335,13 @@
         metric_dict: Dict[str, Scalar],
         current_round: Optional[int] = None,
     ) -> None:
-<<<<<<< HEAD
-=======
         """
         Handles reporting of losses and metrics to W&B.
-
         Args:
             loss_dict (Dict[str, float]): A dictionary of losses to log.
             metrics_dict (Dict[str, Scalar]): A dictionary of metrics to log.
             current_round (Optional[int]): The current FL round.
         """
->>>>>>> 22a9c3ee
         # If reporter is None we do not report to wandb and return
         if self.wandb_reporter is None:
             return
