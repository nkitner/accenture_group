from logging import INFO
from pathlib import Path
from typing import Dict, List, Tuple

import torch
from flwr.common.logger import log
from flwr.common.typing import Config, NDArrays, Scalar
from torch.nn.modules.loss import _Loss
from torch.utils.data import DataLoader

from fl4health.clients.numpy_fl_client import NumpyFlClient
from fl4health.model_bases.apfl_base import APFLModule
from fl4health.utils.metrics import AverageMeter, Metric


class ApflClient(NumpyFlClient):
    def __init__(
        self,
        data_path: Path,
        metrics: List[Metric],
        device: torch.device,
    ) -> None:
        super().__init__(data_path, device)
        self.metrics = metrics
        self.model: APFLModule
        self.train_loader: DataLoader
        self.val_loader: DataLoader
        self.num_examples: Dict[str, int]
        self.criterion: _Loss
        self.local_optimizer: torch.optim.Optimizer
        self.global_optimizer: torch.optim.Optimizer

    def is_start_of_local_training(self, epoch: int, step: int) -> bool:
        return epoch == 0 and step == 0

    def fit(self, parameters: NDArrays, config: Config) -> Tuple[NDArrays, int, Dict[str, Scalar]]:
        if not self.initialized:
            self.setup_client(config)

        self.set_parameters(parameters, config)
        local_epochs = self.narrow_config_type(config, "local_epochs", int)
        metric_values = self.train(local_epochs)
        # FitRes should contain local parameters, number of examples on client, and a dictionary holding metrics
        # calculation results.
        return (
            self.get_parameters(config),
            self.num_examples["train_set"],
            metric_values,
        )

    def evaluate(self, parameters: NDArrays, config: Config) -> Tuple[float, int, Dict[str, Scalar]]:
        self.set_parameters(parameters, config)
        loss, metric_values = self.validate()
        # EvaluateRes should return the loss, number of examples on client, and a dictionary holding metrics
        # calculation results.
        return (
            loss,
            self.num_examples["validation_set"],
            metric_values,
        )

    def train(
        self,
        epochs: int,
    ) -> Dict[str, Scalar]:
<<<<<<< HEAD
=======
        self.model.train()
>>>>>>> c3144a46
        for epoch in range(epochs):
            loss_dict = {"personal": 0.0, "local": 0.0, "global": 0.0}

            global_meter = AverageMeter(self.metrics, "global")
            local_meter = AverageMeter(self.metrics, "local")
            personal_meter = AverageMeter(self.metrics, "personal")
            for step, (input, target) in enumerate(self.train_loader):
                # Mechanics of training loop follow from original implementation
                # https://github.com/MLOPTPSU/FedTorch/blob/main/fedtorch/comms/trainings/federated/apfl.py
                input, target = input.to(self.device), target.to(self.device)

                # Forward pass on global model and update global parameters
                self.global_optimizer.zero_grad()
                global_pred = self.model(input, personal=False)["global"]
                global_loss = self.criterion(global_pred, target)
                global_loss.backward()
                self.global_optimizer.step()

                # Make sure gradients are zero prior to foward passes of global and local model
                # to generate personalized predictions
                # NOTE: We zero the global optimizer grads because they are used (after the backward calculation below)
                # to update the scalar alpha (see update_alpha() where .grad is called.)
                self.global_optimizer.zero_grad()
                self.local_optimizer.zero_grad()

                # Personal predictions are generated as a convex combination of the output
                # of local and global models
                pred_dict = self.model(input, personal=True)
                personal_pred, local_pred = pred_dict["personal"], pred_dict["local"]

                # Parameters of local model are updated to minimize loss of personalized model
                personal_loss = self.criterion(personal_pred, target)
                personal_loss.backward()
                self.local_optimizer.step()

                with torch.no_grad():
                    local_loss = self.criterion(local_pred, target)

                # Only update alpha if it is the first epoch and first step of training
                # and adaptive alpha is true
                if self.is_start_of_local_training(epoch, step) and self.model.adaptive_alpha:
                    self.model.update_alpha()

                loss_dict["local"] += local_loss.item()
                loss_dict["global"] += global_loss.item()
                loss_dict["personal"] += personal_loss.item()

                global_meter.update(global_pred, target)
                local_meter.update(local_pred, target)
                personal_meter.update(personal_pred, target)

            loss_dict = {key: val / len(self.train_loader) for key, val in loss_dict.items()}

        global_metrics = global_meter.compute()
        local_metrics = local_meter.compute()
        personal_metrics = personal_meter.compute()
        metrics: Dict[str, Scalar] = {**global_metrics, **local_metrics, **personal_metrics}
        train_loss_string = "\t".join([f"{key}: {str(val)}" for key, val in loss_dict.items()])
        train_metric_string = "\t".join([f"{key}: {str(val)}" for key, val in metrics.items()])
        log(
            INFO,
            f"Epoch: {epoch} alpha: {self.model.alpha} \n"
            f"Client Training Losses: {train_loss_string} \n"
            f"Client Training Metrics: {train_metric_string}",
        )

        return metrics

    def validate(self) -> Tuple[float, Dict[str, Scalar]]:
<<<<<<< HEAD
=======
        self.model.eval()
>>>>>>> c3144a46
        global_meter = AverageMeter(self.metrics, "global")
        local_meter = AverageMeter(self.metrics, "local")
        personal_meter = AverageMeter(self.metrics, "personal")
        loss_dict = {"global": 0.0, "personal": 0.0, "local": 0.0}

        with torch.no_grad():
            for input, target in self.val_loader:
                input, target = input.to(self.device), target.to(self.device)

                global_pred = self.model(input, personal=False)["global"]
                global_loss = self.criterion(global_pred, target)

                pred_dict = self.model(input, personal=True)
                personal_pred, local_pred = pred_dict["personal"], pred_dict["local"]
                personal_loss = self.criterion(personal_pred, target)
                local_loss = self.criterion(local_pred, target)

                loss_dict["global"] += global_loss.item()
                loss_dict["personal"] += personal_loss.item()
                loss_dict["local"] += local_loss.item()

                global_meter.update(global_pred, target)
                local_meter.update(local_pred, target)
                personal_meter.update(personal_pred, target)

        loss_dict = {key: val / len(self.val_loader) for key, val in loss_dict.items()}
        global_metrics = global_meter.compute()
        local_metrics = local_meter.compute()
        personal_metrics = personal_meter.compute()
        metrics: Dict[str, Scalar] = {**global_metrics, **local_metrics, **personal_metrics}
        val_loss_string = "\t".join([f"{key}: {str(val)}" for key, val in loss_dict.items()])
        val_metric_string = "\t".join([f"{key}: {str(val)}" for key, val in metrics.items()])
        log(
            INFO,
            "\n" f"Client Validation Losses: {val_loss_string} \n" f"Client validation Metrics: {val_metric_string}",
        )

        return loss_dict["global"], metrics<|MERGE_RESOLUTION|>--- conflicted
+++ resolved
@@ -63,10 +63,7 @@
         self,
         epochs: int,
     ) -> Dict[str, Scalar]:
-<<<<<<< HEAD
-=======
         self.model.train()
->>>>>>> c3144a46
         for epoch in range(epochs):
             loss_dict = {"personal": 0.0, "local": 0.0, "global": 0.0}
 
@@ -136,10 +133,7 @@
         return metrics
 
     def validate(self) -> Tuple[float, Dict[str, Scalar]]:
-<<<<<<< HEAD
-=======
         self.model.eval()
->>>>>>> c3144a46
         global_meter = AverageMeter(self.metrics, "global")
         local_meter = AverageMeter(self.metrics, "local")
         personal_meter = AverageMeter(self.metrics, "personal")
