--- conflicted
+++ resolved
@@ -5,10 +5,7 @@
 from typing import Callable, Dict, Optional, Tuple
 
 import numpy as np
-<<<<<<< HEAD
-=======
 import torch
->>>>>>> cafdafa0
 import torchvision.transforms as transforms
 from flwr.common.logger import log
 from torch.utils.data import DataLoader
@@ -16,12 +13,8 @@
 
 from fl4health.utils.dataset import TensorDataset
 from fl4health.utils.dataset_converter import DatasetConverter
-<<<<<<< HEAD
-from fl4health.utils.sampler import IndexLabelBasedSampler, LabelBasedSampler
-=======
 from fl4health.utils.msd_dataset_sources import get_msd_dataset_enum, msd_md5_hashes, msd_urls
 from fl4health.utils.sampler import LabelBasedSampler
->>>>>>> cafdafa0
 
 with warnings.catch_warnings():
     # ignoring some annoying scipy deprecation warnings
@@ -35,11 +28,13 @@
 
 
 def split_data_and_targets(
-    data: torch.Tensor, targets: torch.Tensor, validation_proportion: float = 0.2
+    data: torch.Tensor, targets: torch.Tensor, validation_proportion: float = 0.2, hash_key: Optional[int] = None
 ) -> Tuple[torch.Tensor, torch.Tensor, torch.Tensor, torch.Tensor]:
 
     total_size = data.shape[0]
     train_size = int(total_size * (1 - validation_proportion))
+    if hash_key is not None:
+        random.seed(hash_key)
     train_indices = random.sample(range(total_size), train_size)
     val_indices = [i for i in range(total_size) if i not in train_indices]
     train_data, train_targets = data[train_indices], targets[train_indices]
@@ -59,10 +54,13 @@
     transform: Optional[Callable] = None,
     target_transform: Optional[Callable] = None,
     validation_proportion: float = 0.2,
+    hash_key: Optional[int] = None,
 ) -> Tuple[TensorDataset, TensorDataset]:
     data, targets = get_mnist_data_and_target_tensors(data_dir, True)
 
-    train_data, train_targets, val_data, val_targets = split_data_and_targets(data, targets, validation_proportion)
+    train_data, train_targets, val_data, val_targets = split_data_and_targets(
+        data, targets, validation_proportion, hash_key
+    )
 
     training_set = TensorDataset(train_data, train_targets, transform=transform, target_transform=target_transform)
     validation_set = TensorDataset(val_data, val_targets, transform=transform, target_transform=target_transform)
@@ -77,6 +75,7 @@
     target_transform: Optional[Callable] = None,
     dataset_converter: Optional[DatasetConverter] = None,
     validation_proportion: float = 0.2,
+    hash_key: Optional[int] = None,
 ) -> Tuple[DataLoader, DataLoader, Dict[str, int]]:
     """
     Load MNIST Dataset (training and validation set).
@@ -92,6 +91,8 @@
             the input and/or target of train and validation dataset.
         validation_proportion (float): A float between 0 and 1 specifying the proportion of samples
             to allocate to the validation dataset. Defaults to 0.2.
+        hash_key (Optional[int]): Optional hash key to create a reproducible split for train and validation
+            dataset.
 
     Returns:
         Tuple[DataLoader, DataLoader, Dict[str, int]]: The train data loader, validation data loader
@@ -108,7 +109,7 @@
             ]
         )
     training_set, validation_set = get_train_and_val_mnist_datasets(
-        data_dir, transform, target_transform, validation_proportion
+        data_dir, transform, target_transform, validation_proportion, hash_key
     )
 
     if sampler is not None:
@@ -180,10 +181,13 @@
     transform: Optional[Callable] = None,
     target_transform: Optional[Callable] = None,
     validation_proportion: float = 0.2,
+    hash_key: Optional[int] = None,
 ) -> Tuple[TensorDataset, TensorDataset]:
     data, targets = get_cifar10_data_and_target_tensors(data_dir, True)
 
-    train_data, train_targets, val_data, val_targets = split_data_and_targets(data, targets, validation_proportion)
+    train_data, train_targets, val_data, val_targets = split_data_and_targets(
+        data, targets, validation_proportion, hash_key
+    )
 
     training_set = TensorDataset(train_data, train_targets, transform=transform, target_transform=target_transform)
     validation_set = TensorDataset(val_data, val_targets, transform=transform, target_transform=target_transform)
@@ -194,17 +198,9 @@
 def load_cifar10_data(
     data_dir: Path,
     batch_size: int,
-<<<<<<< HEAD
-    validation_portion: float = 0,
     sampler: Optional[LabelBasedSampler] = None,
-    hash_key: Optional[int] = None,
-) -> Tuple[DataLoader, DataLoader, Dict[str, int]]:
-    """Load CIFAR-10 (training and validation set). Validation_portion specifies the portion of the training
-    set to be used as validation set. If validation_portion is 0, the validation set is the test set."""
-
-=======
-    sampler: Optional[LabelBasedSampler] = None,
-    validation_proportion: float = 0.2,
+    validation_proportion: float = 0.2,
+    hash_key: Optional[int] = None,
 ) -> Tuple[DataLoader, DataLoader, Dict[str, int]]:
     """
     Load CIFAR10 Dataset (training and validation set).
@@ -216,12 +212,13 @@
         sampler (Optional[LabelBasedSampler]): Optional sampler to subsample dataset based on labels.
         validation_proportion (float): A float between 0 and 1 specifying the proportion of samples
             to allocate to the validation dataset. Defaults to 0.2.
+        hash_key (Optional[int]): Optional hash key to create a reproducible split for train and validation
+            dataset.
 
     Returns:
         Tuple[DataLoader, DataLoader, Dict[str, int]]: The train data loader, validation data loader
             and a dictionary with the sample counts of datasets underpinning the respective data loaders.
     """
->>>>>>> cafdafa0
     log(INFO, f"Data directory: {str(data_dir)}")
 
     transform = transforms.Compose(
@@ -231,33 +228,9 @@
             transforms.Normalize((0.5, 0.5, 0.5), (0.5, 0.5, 0.5)),
         ]
     )
-<<<<<<< HEAD
-
-    training_set: BaseDataset = Cifar10Dataset(data_dir, train=True, transform=transform)
-    validation_set: BaseDataset
-    if validation_portion == 0.0:
-        validation_set = Cifar10Dataset(data_dir, train=False, transform=transform)
-    else:
-        validation_set = Cifar10Dataset(data_dir, train=True, transform=transform)
-        dataset_size = len(training_set)
-        validation_size = int(validation_portion * dataset_size)
-        dataset_indexes = list(range(dataset_size))
-        # If hash_key is provided, use it to shuffle the dataset indexes and create a reproducible split
-        if hash_key is not None:
-            rng = np.random.default_rng(hash_key)
-            rng.shuffle(dataset_indexes)
-        else:
-            np.random.shuffle(dataset_indexes)
-
-        training_set = IndexLabelBasedSampler(list(range(10)), dataset_indexes[validation_size:]).subsample(
-            training_set
-        )
-        validation_set = IndexLabelBasedSampler(list(range(10)), dataset_indexes[:validation_size]).subsample(
-            validation_set
-        )
-=======
-    training_set, validation_set = get_train_and_val_cifar10_datasets(data_dir, transform, None, validation_proportion)
->>>>>>> cafdafa0
+    training_set, validation_set = get_train_and_val_cifar10_datasets(
+        data_dir, transform, None, validation_proportion, hash_key
+    )
 
     if sampler is not None:
         training_set = sampler.subsample(training_set)
