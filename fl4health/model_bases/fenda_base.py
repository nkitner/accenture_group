from abc import ABC, abstractmethod
from enum import Enum
<<<<<<< HEAD
from typing import List, Optional
=======
from typing import Dict, List
>>>>>>> f38e30eb

import torch
import torch.nn as nn

from fl4health.model_bases.warm_up_base import WarmUpModel


class FendaJoinMode(Enum):
    CONCATENATE = "CONCATENATE"
    SUM = "SUM"


class FendaHeadModule(nn.Module, ABC):
    def __init__(self, mode: FendaJoinMode) -> None:
        super().__init__()
        self.mode = mode

    @abstractmethod
    def local_global_concat(self, local_tensor: torch.Tensor, global_tensor: torch.Tensor) -> torch.Tensor:
        raise NotImplementedError

    @abstractmethod
    def head_forward(self, input_tensor: torch.Tensor) -> torch.Tensor:
        raise NotImplementedError

    def forward(self, local_tensor: torch.Tensor, global_tensor: torch.Tensor) -> torch.Tensor:
        head_input = (
            self.local_global_concat(local_tensor, global_tensor)
            if self.mode == FendaJoinMode.CONCATENATE
            else torch.add(local_tensor, global_tensor)
        )
        return self.head_forward(head_input)


class FendaModel(WarmUpModel):
    def __init__(
        self,
        local_module: nn.Module,
        global_module: nn.Module,
        model_head: FendaHeadModule,
        warm_up: bool = False,
        warmed_up_dir: Optional[str] = None,
    ) -> None:
        super().__init__(warm_up, warmed_up_dir)
        self.local_module = local_module
        self.global_module = global_module
        self.model_head = model_head

    def layers_to_exchange(self) -> List[str]:
        return [layer_name for layer_name in self.state_dict().keys() if layer_name.startswith("global_module.")]

<<<<<<< HEAD
    def forward(self, input: torch.Tensor) -> torch.Tensor:
        global_output = self.global_module.forward(input)
        if self.warm_up:
            self.local_module.eval()
            local_output = torch.zeros_like(global_output)
        else:
            local_output = self.local_module.forward(input)
        return self.model_head.forward(local_output, global_output)
=======
    def forward(self, input: torch.Tensor) -> Dict[str, torch.Tensor]:
        # input is expected to be of shape (batch_size, *)
        local_output = self.local_module.forward(input)
        global_output = self.global_module.forward(input)
        return {
            "prediction": self.model_head.forward(local_output, global_output),
            "local_features": local_output.reshape(len(local_output), -1),
            "global_features": global_output.reshape(len(global_output), -1),
        }
>>>>>>> f38e30eb
<|MERGE_RESOLUTION|>--- conflicted
+++ resolved
@@ -1,10 +1,6 @@
 from abc import ABC, abstractmethod
 from enum import Enum
-<<<<<<< HEAD
-from typing import List, Optional
-=======
-from typing import Dict, List
->>>>>>> f38e30eb
+from typing import Dict, List, Optional
 
 import torch
 import torch.nn as nn
@@ -56,23 +52,16 @@
     def layers_to_exchange(self) -> List[str]:
         return [layer_name for layer_name in self.state_dict().keys() if layer_name.startswith("global_module.")]
 
-<<<<<<< HEAD
-    def forward(self, input: torch.Tensor) -> torch.Tensor:
+    def forward(self, input: torch.Tensor) -> Dict[str, torch.Tensor]:
+        # input is expected to be of shape (batch_size, *)
         global_output = self.global_module.forward(input)
         if self.warm_up:
             self.local_module.eval()
             local_output = torch.zeros_like(global_output)
         else:
             local_output = self.local_module.forward(input)
-        return self.model_head.forward(local_output, global_output)
-=======
-    def forward(self, input: torch.Tensor) -> Dict[str, torch.Tensor]:
-        # input is expected to be of shape (batch_size, *)
-        local_output = self.local_module.forward(input)
-        global_output = self.global_module.forward(input)
         return {
             "prediction": self.model_head.forward(local_output, global_output),
             "local_features": local_output.reshape(len(local_output), -1),
             "global_features": global_output.reshape(len(global_output), -1),
-        }
->>>>>>> f38e30eb
+        }