--- conflicted
+++ resolved
@@ -18,13 +18,8 @@
 flwr = "1.4.0"
 opacus = "^1.3.0"
 torch = "^1.12.1"
-<<<<<<< HEAD
-pycyclops = "0.1.40"
-pyright = "^1.1.345"
-=======
 pycyclops = "^0.2.2"
 dp-accounting = "^0.4.3"
->>>>>>> 2eca5815
 
 [tool.poetry.group.dev.dependencies]
 # locked the 2.13 version because of restrictions with tensorflow-io
