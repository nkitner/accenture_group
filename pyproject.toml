--- conflicted
+++ resolved
@@ -22,12 +22,9 @@
 dp-accounting = "^0.4.3"
 torchmetrics = "^1.3.0"
 aiohttp = "^3.9.3"
-<<<<<<< HEAD
 ecos = "2.0.7.post1"
 qpth = "^0.0.16"
-=======
 urllib3 = "^2.2.2"
->>>>>>> d14da084
 
 [tool.poetry.group.dev.dependencies]
 # locked the 2.13 version because of restrictions with tensorflow-io
