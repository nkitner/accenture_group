# NnUNetClient Example

This example demonstrates how to use the NnunetClient to train nnunet segmentation models in a federated setting.

By default this example trains an nnunet model on the Task04_Hippocampus dataset from the Medical Segmentation Decathlon (MSD). However, any of the MSD datasets can be used by specifying them with the msd_dataset_name flag for the client. To run this example first create a config file for the server. An example config has been provided in this directory. The required keys for the config are:

```yaml
# Parameters that describe the server
n_server_rounds: 1

# Parameters that describe the clients
n_clients: 1
local_epochs: 1 # Or local_steps, one or the other must be chosen

nnunet_config: 2d
```

The only additional parameter required by nnunet is nnunet_config which is one of the official nnunet configurations (2d, 3d_fullres, 3d_lowres, 3d_cascade_fullres)

One may also add the following optional keys to the config yaml file. If a nnunet plans file (which specifies model architecture and training hyperparameters) is not provided, the server will ask one of the clients to generate one using nnunet.

```yaml
# Optional config parameters
nnunet_plans: /Path/to/nnunet/plans.json
starting_checkpoint: /Path/to/starting/checkpoint.pth
```

To run a federated learning experiment with nnunet models, first ensure you are in the FL4Health directory and then start the nnunet server using the following command. To view a list of optional flags use the --help flag

```bash
python -m examples.nnunet_example.server --config_path examples/nnunet_example/config.yaml
```

Once the server has started, start the necessary number of clients specified by the n_clients key in the config file. Each client can be started by running the following command in a seperate session. To view a list of optional flags use the --help flag.

```bash
python -m examples.nnunet_example.client --dataset_path examples/datasets/nnunet
```

The MSD dataset will be downloaded and prepared automatically by the nnunet example script if it does not already exist. The dataset_path flag is used as more of a data working directory by the client. The client will create nnunet_raw, nnunet_preprocessed and nnunet_results sub directories if they do not already exist in the dataset_path folder. The dataset itself will be stored in a folder within nnunet_raw. Therefore when checking if the data already exists, the client will look for the following folder '{dataset_path}/nnunet_raw/{dataset_name}'

<<<<<<< HEAD
## Defenitions
=======
## Definitions
>>>>>>> dd337ff8

### Logits:

The outputs of a model <ins>prior</ins> to the activation function. Values are unconstrained (-inf, inf)

### Probabilities:

Probabilities are values constrained to the range (0, 1) that represent the models confidence of a pixel/voxel being part of a particular class. Similar to other DNN's, they do not necessarily represent actual probabilities, however it is sometimes convenient to interpret them as such. The predicted probabilities are the outputs of a model <ins>after</ins> a normalizing activation function such as softmax or sigmoid. A 2d example is shown below. In some instances one might have labels that are probabilities as opposed to integer class labels in which case we would refer to them as ground-truth probabilities.

### Detection Maps:

Images that contain an arbitrary number of distinct detected volumes generally derived from the predicted probabilities of a segmentation model. Values are constrained to range [0, 1]. Detected volumes are defined as:
- Each detected volume is a connected component that must be non-connected and non-overlapping (mutually exclusive) with other volumes of the same class. (Therefore detection maps for multiclass segmentation must be one hot encoded)
- Each pixel/voxel within a volume must have the same predicted probability. Therefore there is a single confidence/likelihood score for each volume.

<<<<<<< HEAD
Detected volumes typically also have a minimum size determined by the number fo pixels/voxels that are a part of the volume. Detection maps may be computed from probabilities in a variety of ways. One example used for 3d medical images can be found in the [report guided annotation](https://github.com/DIAGNijmegen/Report-Guided-Annotation) API. An example of a 2d detection map is shown below.
=======
Detected volumes typically also have a minimum size determined by the number of pixels/voxels that are a part of the volume. Detection maps may be computed from probabilities in a variety of ways. One example used for 3d medical images can be found in the [report guided annotation](https://github.com/DIAGNijmegen/Report-Guided-Annotation) API. An example of a 2d detection map is shown below.
>>>>>>> dd337ff8

### Segmentations:

Images in which pixels have been labelled or assigned one or more specific integer classes. If one hot encoded they must be binary {0, 1} or boolean {False, True} tensors. If not one hot encoded they must be be tensors containing only integers that represent the class labels (eg. constrained to {0, 1, 2, ..., N}). The labels/targets for segmentation models may be referred to as ground-truth segmentations. Predicted segmentations refers to model outputs (which are usually probability maps) that have been processed or thresholded in some way to adhere to the definition of a segmentation. They usually represents the model's final prediction of the class with no information on confidence. An example of a binary or one-hot-encoded predicted segmentation is shown below.

#### Examples of different output types in the case of 2d binary segmentation:


<img src="assets/probs.png" width="250"/> | <img src="assets/detmap.png" width="250"/>| <img src="assets/seg.png" width="210"/>|
:----------------------------:|:------------------------------:|:----------------------------------:
Probabilities | Detection Map | Segmentation|<|MERGE_RESOLUTION|>--- conflicted
+++ resolved
@@ -39,11 +39,7 @@
 
 The MSD dataset will be downloaded and prepared automatically by the nnunet example script if it does not already exist. The dataset_path flag is used as more of a data working directory by the client. The client will create nnunet_raw, nnunet_preprocessed and nnunet_results sub directories if they do not already exist in the dataset_path folder. The dataset itself will be stored in a folder within nnunet_raw. Therefore when checking if the data already exists, the client will look for the following folder '{dataset_path}/nnunet_raw/{dataset_name}'
 
-<<<<<<< HEAD
-## Defenitions
-=======
 ## Definitions
->>>>>>> dd337ff8
 
 ### Logits:
 
@@ -59,11 +55,7 @@
 - Each detected volume is a connected component that must be non-connected and non-overlapping (mutually exclusive) with other volumes of the same class. (Therefore detection maps for multiclass segmentation must be one hot encoded)
 - Each pixel/voxel within a volume must have the same predicted probability. Therefore there is a single confidence/likelihood score for each volume.
 
-<<<<<<< HEAD
-Detected volumes typically also have a minimum size determined by the number fo pixels/voxels that are a part of the volume. Detection maps may be computed from probabilities in a variety of ways. One example used for 3d medical images can be found in the [report guided annotation](https://github.com/DIAGNijmegen/Report-Guided-Annotation) API. An example of a 2d detection map is shown below.
-=======
 Detected volumes typically also have a minimum size determined by the number of pixels/voxels that are a part of the volume. Detection maps may be computed from probabilities in a variety of ways. One example used for 3d medical images can be found in the [report guided annotation](https://github.com/DIAGNijmegen/Report-Guided-Annotation) API. An example of a 2d detection map is shown below.
->>>>>>> dd337ff8
 
 ### Segmentations:
 
