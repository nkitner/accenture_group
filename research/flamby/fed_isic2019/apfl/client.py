import argparse
import os
from logging import INFO
from pathlib import Path
from typing import Dict, Optional, Sequence, Tuple

import flwr as fl
import torch
import torch.nn as nn
from flamby.datasets.fed_isic2019 import BATCH_SIZE, LR, NUM_CLIENTS, BaselineLoss
from flwr.common.logger import log
from flwr.common.typing import Config
from torch.nn.modules.loss import _Loss
from torch.optim import Optimizer
from torch.utils.data import DataLoader

<<<<<<< HEAD
from fl4health.checkpointing.checkpointer import BestMetricTorchCheckpointer, TorchCheckpointer
from fl4health.clients.apfl_client import ApflClient
from fl4health.model_bases.apfl_base import APFLModule
from fl4health.utils.losses import LossMeterType
from fl4health.utils.metrics import BalancedAccuracy, Metric, MetricMeterType
from research.flamby.fed_isic2019.apfl.apfl_model import APFLEfficientNet
=======
from fl4health.model_bases.apfl_base import ApflModule
from fl4health.parameter_exchange.layer_exchanger import FixedLayerExchanger
from fl4health.utils.metrics import BalancedAccuracy, Metric
from research.flamby.fed_isic2019.apfl.apfl_model import ApflEfficientNet
from research.flamby.flamby_clients.flamby_apfl_client import FlambyApflClient
>>>>>>> 79e0f5da
from research.flamby.flamby_data_utils import construct_fedisic_train_val_datasets


class FedIsic2019ApflClient(ApflClient):
    def __init__(
        self,
        data_path: Path,
        metrics: Sequence[Metric],
        device: torch.device,
        client_number: int,
        learning_rate: float,
        alpha_learning_rate: float,
        loss_meter_type: LossMeterType = LossMeterType.AVERAGE,
        metric_meter_type: MetricMeterType = MetricMeterType.ACCUMULATION,
        checkpointer: Optional[TorchCheckpointer] = None,
    ) -> None:
        super().__init__(
            data_path=data_path,
            metrics=metrics,
            device=device,
            loss_meter_type=loss_meter_type,
            metric_meter_type=metric_meter_type,
            checkpointer=checkpointer,
        )
        assert 0 <= client_number < NUM_CLIENTS

        self.learning_rate = learning_rate
        self.alpha_learning_rate = alpha_learning_rate
        self.client_number = client_number

    def get_data_loaders(self, config: Config) -> Tuple[DataLoader, DataLoader]:
        train_dataset, validation_dataset = construct_fedisic_train_val_datasets(
            self.client_number, str(self.data_path)
        )
        train_loader = DataLoader(train_dataset, batch_size=BATCH_SIZE, shuffle=True)
        val_loader = DataLoader(validation_dataset, batch_size=BATCH_SIZE, shuffle=False)
        return train_loader, val_loader

    def get_criterion(self, config: Config) -> _Loss:
        return BaselineLoss()

<<<<<<< HEAD
    def get_model(self, config: Config) -> nn.Module:
        model: APFLModule = APFLModule(
            APFLEfficientNet(frozen_blocks=13, turn_off_bn_tracking=False), alpha_lr=self.alpha_learning_rate
=======
        self.model: ApflModule = ApflModule(
            ApflEfficientNet(frozen_blocks=13, turn_off_bn_tracking=False), alpha_lr=self.alpha_learning_rate
>>>>>>> 79e0f5da
        ).to(self.device)
        return model

    def get_optimizer(self, config: Config) -> Dict[str, Optimizer]:
        local_optimizer: Optimizer = torch.optim.AdamW(self.model.local_model.parameters(), lr=self.learning_rate)
        global_optimizer: Optimizer = torch.optim.AdamW(self.model.global_model.parameters(), lr=self.learning_rate)
        return {"local": local_optimizer, "global": global_optimizer}


if __name__ == "__main__":
    parser = argparse.ArgumentParser(description="FL Client Main")
    parser.add_argument(
        "--artifact_dir",
        action="store",
        type=str,
        help="Path to save client artifacts such as logs and model checkpoints",
        required=True,
    )
    parser.add_argument(
        "--dataset_dir",
        action="store",
        type=str,
        help="Path to the preprocessed FedIsic2019 Dataset (ex. path/to/fedisic2019)",
        required=True,
    )
    parser.add_argument(
        "--run_name",
        action="store",
        help="Name of the run, model checkpoints will be saved under a subfolder with this name",
        required=True,
    )
    parser.add_argument(
        "--server_address",
        action="store",
        type=str,
        help="Server Address for the clients to communicate with the server through",
        default="0.0.0.0:8080",
    )
    parser.add_argument(
        "--client_number",
        action="store",
        type=int,
        help="Number of the client for dataset loading (should be 0-5 for FedIsic2019)",
        required=True,
    )
    parser.add_argument(
        "--learning_rate", action="store", type=float, help="Learning rate for local optimization", default=LR
    )
    parser.add_argument(
        "--alpha_learning_rate", action="store", type=float, help="Learning rate for the APFL alpha", default=0.01
    )
    args = parser.parse_args()

    DEVICE = torch.device("cuda" if torch.cuda.is_available() else "cpu")
    log(INFO, f"Device to be used: {DEVICE}")
    log(INFO, f"Server Address: {args.server_address}")
    log(INFO, f"Learning Rate: {args.learning_rate}")
    log(INFO, f"Alpha Learning Rate: {args.alpha_learning_rate}")

    checkpoint_dir = os.path.join(args.artifact_dir, args.run_name)
    checkpoint_name = f"client_{args.client_number}_best_model.pkl"
    checkpointer = BestMetricTorchCheckpointer(checkpoint_dir, checkpoint_name, maximize=False)

    client = FedIsic2019ApflClient(
        data_path=Path(args.dataset_dir),
        metrics=[BalancedAccuracy("FedIsic2019_balanced_accuracy")],
        device=DEVICE,
        client_number=args.client_number,
        learning_rate=args.learning_rate,
        alpha_learning_rate=args.alpha_learning_rate,
        checkpointer=checkpointer,
    )
    fl.client.start_numpy_client(server_address=args.server_address, client=client)

    # Shutdown the client gracefully
    client.shutdown()<|MERGE_RESOLUTION|>--- conflicted
+++ resolved
@@ -14,20 +14,12 @@
 from torch.optim import Optimizer
 from torch.utils.data import DataLoader
 
-<<<<<<< HEAD
 from fl4health.checkpointing.checkpointer import BestMetricTorchCheckpointer, TorchCheckpointer
 from fl4health.clients.apfl_client import ApflClient
-from fl4health.model_bases.apfl_base import APFLModule
+from fl4health.model_bases.apfl_base import ApflModule
 from fl4health.utils.losses import LossMeterType
 from fl4health.utils.metrics import BalancedAccuracy, Metric, MetricMeterType
-from research.flamby.fed_isic2019.apfl.apfl_model import APFLEfficientNet
-=======
-from fl4health.model_bases.apfl_base import ApflModule
-from fl4health.parameter_exchange.layer_exchanger import FixedLayerExchanger
-from fl4health.utils.metrics import BalancedAccuracy, Metric
 from research.flamby.fed_isic2019.apfl.apfl_model import ApflEfficientNet
-from research.flamby.flamby_clients.flamby_apfl_client import FlambyApflClient
->>>>>>> 79e0f5da
 from research.flamby.flamby_data_utils import construct_fedisic_train_val_datasets
 
 
@@ -69,14 +61,9 @@
     def get_criterion(self, config: Config) -> _Loss:
         return BaselineLoss()
 
-<<<<<<< HEAD
     def get_model(self, config: Config) -> nn.Module:
-        model: APFLModule = APFLModule(
-            APFLEfficientNet(frozen_blocks=13, turn_off_bn_tracking=False), alpha_lr=self.alpha_learning_rate
-=======
-        self.model: ApflModule = ApflModule(
+        model: ApflModule = ApflModule(
             ApflEfficientNet(frozen_blocks=13, turn_off_bn_tracking=False), alpha_lr=self.alpha_learning_rate
->>>>>>> 79e0f5da
         ).to(self.device)
         return model
 
