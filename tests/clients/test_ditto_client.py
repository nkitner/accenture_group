from collections import OrderedDict

import pytest
import torch
from flwr.common import Config

from fl4health.clients.ditto_client import DittoClient
from fl4health.parameter_exchange.full_exchanger import FullParameterExchanger
from tests.clients.fixtures import get_client  # noqa
from tests.test_utils.models_for_test import SmallCnn


@pytest.mark.parametrize("type,model", [(DittoClient, SmallCnn())])
def test_setting_initial_weights(get_client: DittoClient) -> None:  # noqa
    torch.manual_seed(42)
    ditto_client = get_client
    ditto_client.global_model = SmallCnn()
    ditto_client.parameter_exchanger = FullParameterExchanger()
    config: Config = {"current_server_round": 1}

    params = [val.cpu().numpy() + 1.0 for _, val in ditto_client.model.state_dict().items()]
    ditto_client.set_parameters(params, config, fitting_round=True)
<<<<<<< HEAD
    ditto_client.update_before_train(int(config["current_server_round"]))
=======
    ditto_client.update_before_train(1)
>>>>>>> c5d9678d

    # First fitting round we should set both the global and local models to params and store the global model values
    assert ditto_client.initial_global_tensors is not None
    # Tensors should be conv1 weights, biases, conv2 weights, biases, fc1 weights, biases (so 6 total)
    assert len(ditto_client.initial_global_tensors) == 6
    # Make sure that we saved the right parameters
    for layer_init_global_tensor, layer_params in zip(ditto_client.initial_global_tensors, params):
        assert pytest.approx(torch.sum(layer_init_global_tensor - layer_params), abs=0.0001) == 0.0
    # Make sure the global model was set correctly
    for global_model_layer_params, layer_params in zip(ditto_client.global_model.parameters(), params):
        assert pytest.approx(torch.sum(global_model_layer_params.detach() - layer_params), abs=0.0001) == 0.0
    # Make sure the local model was set correctly
    for local_model_layer_params, layer_params in zip(ditto_client.model.parameters(), params):
        assert pytest.approx(torch.sum(local_model_layer_params.detach() - layer_params), abs=0.0001) == 0.0

    # Now we update in a later round
    config = {"current_server_round": 2}
    params = [param + 1.0 for param in params]
    ditto_client.set_parameters(params, config, fitting_round=True)
<<<<<<< HEAD
    ditto_client.update_before_train(int(config["current_server_round"]))
=======
    ditto_client.update_before_train(2)
>>>>>>> c5d9678d
    # Make sure that we saved the right parameters
    for layer_init_global_tensor, layer_params in zip(ditto_client.initial_global_tensors, params):
        assert pytest.approx(torch.sum(layer_init_global_tensor - layer_params), abs=0.0001) == 0.0
    # Make sure the global model was set correctly
    for global_model_layer_params, layer_params in zip(ditto_client.global_model.parameters(), params):
        assert pytest.approx(torch.sum(global_model_layer_params.detach() - layer_params), abs=0.0001) == 0.0
    # Make sure the local model WAS NOT UPDATED
    for local_model_layer_params, layer_params in zip(ditto_client.model.parameters(), params):
        assert pytest.approx(torch.sum(local_model_layer_params.detach() - layer_params), abs=0.0001) != 0.0


@pytest.mark.parametrize("type,model", [(DittoClient, SmallCnn())])
def test_forming_ditto_loss(get_client: DittoClient) -> None:  # noqa
    torch.manual_seed(42)
    ditto_client = get_client
    ditto_client.global_model = SmallCnn()
    ditto_client.parameter_exchanger = FullParameterExchanger()
    ditto_client.lam = 1.0
    config: Config = {"current_server_round": 2}

    params = [val.cpu().numpy() + 0.1 for _, val in ditto_client.model.state_dict().items()]
    ditto_client.set_parameters(params, config, fitting_round=True)
<<<<<<< HEAD
    ditto_client.update_before_train(int(config["current_server_round"]))
=======
    ditto_client.update_before_train(4)
>>>>>>> c5d9678d

    ditto_loss = ditto_client.ditto_loss_function(
        ditto_client.model, ditto_client.initial_global_tensors, ditto_client.lam
    )

    assert ditto_client.lam == 1.0
    assert pytest.approx(ditto_loss.detach().item(), abs=0.02) == (ditto_client.lam / 2.0) * (
        1.5 + 0.06 + 24.0 + 81.92 + 0.16 + 0.32
    )


@pytest.mark.parametrize("type,model", [(DittoClient, SmallCnn())])
def test_compute_loss(get_client: DittoClient) -> None:  # noqa
    torch.manual_seed(42)
    ditto_client = get_client
    ditto_client.global_model = SmallCnn()
    ditto_client.parameter_exchanger = FullParameterExchanger()
    config: Config = {"current_server_round": 2}
    ditto_client.criterion = torch.nn.CrossEntropyLoss()
    ditto_client.lam = 1.0

    params = [val.cpu().numpy() for _, val in ditto_client.model.state_dict().items()]
    ditto_client.set_parameters(params, config, fitting_round=True)
<<<<<<< HEAD
    ditto_client.update_before_train(int(config["current_server_round"]))
=======
    ditto_client.update_before_train(4)
>>>>>>> c5d9678d

    perturbed_params = [layer_weights + 0.1 for layer_weights in params]

    params_dict = zip(ditto_client.model.state_dict().keys(), perturbed_params)
    state_dict = OrderedDict({k: torch.tensor(v) for k, v in params_dict})
    ditto_client.model.load_state_dict(state_dict, strict=True)

    preds = {"global": torch.tensor([[1.0, 0.0], [0.0, 1.0]]), "local": torch.tensor([[1.0, 0.0], [0.0, 1.0]])}
    target = torch.tensor([[1.0, 0.0], [1.0, 0.0]])
    training_loss = ditto_client.compute_training_loss(preds, {}, target)
    ditto_client.global_model.eval()
    ditto_client.model.eval()
    evaluation_loss = ditto_client.compute_evaluation_loss(preds, {}, target)
    assert isinstance(training_loss.backward, dict)
    assert pytest.approx(54.7938, abs=0.01) == training_loss.backward["backward"].item()
    assert pytest.approx(0.8132616, abs=0.0001) == evaluation_loss.checkpoint.item()
    assert evaluation_loss.checkpoint.item() != training_loss.backward["backward"].item()<|MERGE_RESOLUTION|>--- conflicted
+++ resolved
@@ -20,12 +20,8 @@
 
     params = [val.cpu().numpy() + 1.0 for _, val in ditto_client.model.state_dict().items()]
     ditto_client.set_parameters(params, config, fitting_round=True)
-<<<<<<< HEAD
-    ditto_client.update_before_train(int(config["current_server_round"]))
-=======
     ditto_client.update_before_train(1)
->>>>>>> c5d9678d
-
+    
     # First fitting round we should set both the global and local models to params and store the global model values
     assert ditto_client.initial_global_tensors is not None
     # Tensors should be conv1 weights, biases, conv2 weights, biases, fc1 weights, biases (so 6 total)
@@ -44,11 +40,7 @@
     config = {"current_server_round": 2}
     params = [param + 1.0 for param in params]
     ditto_client.set_parameters(params, config, fitting_round=True)
-<<<<<<< HEAD
-    ditto_client.update_before_train(int(config["current_server_round"]))
-=======
     ditto_client.update_before_train(2)
->>>>>>> c5d9678d
     # Make sure that we saved the right parameters
     for layer_init_global_tensor, layer_params in zip(ditto_client.initial_global_tensors, params):
         assert pytest.approx(torch.sum(layer_init_global_tensor - layer_params), abs=0.0001) == 0.0
@@ -71,11 +63,7 @@
 
     params = [val.cpu().numpy() + 0.1 for _, val in ditto_client.model.state_dict().items()]
     ditto_client.set_parameters(params, config, fitting_round=True)
-<<<<<<< HEAD
-    ditto_client.update_before_train(int(config["current_server_round"]))
-=======
     ditto_client.update_before_train(4)
->>>>>>> c5d9678d
 
     ditto_loss = ditto_client.ditto_loss_function(
         ditto_client.model, ditto_client.initial_global_tensors, ditto_client.lam
@@ -99,11 +87,7 @@
 
     params = [val.cpu().numpy() for _, val in ditto_client.model.state_dict().items()]
     ditto_client.set_parameters(params, config, fitting_round=True)
-<<<<<<< HEAD
-    ditto_client.update_before_train(int(config["current_server_round"]))
-=======
     ditto_client.update_before_train(4)
->>>>>>> c5d9678d
 
     perturbed_params = [layer_weights + 0.1 for layer_weights in params]
 
