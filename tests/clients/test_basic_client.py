import datetime
from collections.abc import Sequence
from pathlib import Path
from typing import Dict, Optional
from unittest.mock import MagicMock

import freezegun
import torch
from flwr.common import Scalar
from freezegun import freeze_time

from fl4health.clients.basic_client import BasicClient, LoggingMode
from fl4health.reporting import JsonReporter
from fl4health.reporting.base_reporter import BaseReporter
from tests.test_utils.assert_metrics_dict import assert_metrics_dict

freezegun.configure(extend_ignore_list=["transformers"])  # type: ignore


@freeze_time("2012-12-12 12:12:12")
def test_json_reporter_setup_client() -> None:
    reporter = JsonReporter()
    fl_client = MockBasicClient(reporters=[reporter])
    fl_client.setup_client({})

    metric_dict = {
        "host_type": "client",
        "initialized": str(datetime.datetime(2012, 12, 12, 12, 12, 12)),
    }
    errors = assert_metrics_dict(metric_dict, reporter.metrics)
    assert len(errors) == 0, f"Metrics check failed. Errors: {errors}"


@freeze_time("2012-12-12 12:12:12")
def test_json_reporter_shutdown() -> None:
    reporter = JsonReporter()
    fl_client = MockBasicClient(reporters=[reporter])
    fl_client.shutdown()

    metric_dict = {
        "shutdown": str(datetime.datetime(2012, 12, 12, 12, 12, 12)),
    }
    errors = assert_metrics_dict(metric_dict, reporter.metrics)
    assert len(errors) == 0, f"Metrics check failed. Errors: {errors}"


@freeze_time("2012-12-12 12:12:12")
def test_metrics_reporter_fit() -> None:
    test_current_server_round = 2
    test_loss_dict = {"test_loss": 123.123}
    test_metrics: Dict[str, Scalar] = {"test_metric": 1234}
    reporter = JsonReporter()

    fl_client = MockBasicClient(loss_dict=test_loss_dict, metrics=test_metrics, reporters=[reporter])
    fl_client.fit([], {"current_server_round": test_current_server_round, "local_epochs": 0})
    metric_dict = {
        "host_type": "client",
        "initialized": str(datetime.datetime(2012, 12, 12, 12, 12, 12)),
        "rounds": {
            test_current_server_round: {
                "round_start": str(datetime.datetime(2012, 12, 12, 12, 12, 12)),
                "fit_losses": test_loss_dict,
                "fit_metrics": test_metrics,
<<<<<<< HEAD
                "round": test_current_server_round,
=======
                "fit_end": datetime.datetime(2012, 12, 12, 12, 12, 12),
>>>>>>> 02688192
            },
        },
    }

    errors = assert_metrics_dict(metric_dict, reporter.metrics)
    assert len(errors) == 0, f"Metrics check failed. Errors: {errors}"


@freeze_time("2012-12-12 12:12:12")
def test_metrics_reporter_evaluate() -> None:
    test_current_server_round = 2
    test_loss = 123.123
    test_metrics: Dict[str, Scalar] = {"test_metric": 1234}
    test_metrics_testing: Dict[str, Scalar] = {"testing_metric": 1234}
    test_metrics_final = {
        "test_metric": 1234,
        "testing_metric": 1234,
        "test - loss": 123.123,
        "test - num_examples": 0,
    }
    reporter = JsonReporter()
    fl_client = MockBasicClient(
        loss=test_loss,
        metrics=test_metrics,
        test_set_metrics=test_metrics_testing,
        reporters=[reporter],
    )
    fl_client.evaluate([], {"current_server_round": test_current_server_round, "local_epochs": 0})

    metric_dict = {
        "host_type": "client",
        "initialized": str(datetime.datetime(2012, 12, 12, 12, 12, 12)),
        "rounds": {
            test_current_server_round: {
<<<<<<< HEAD
                "eval_start": str(datetime.datetime(2012, 12, 12, 12, 12, 12)),
                "eval_loss": test_loss,
                "eval_metrics": test_metrics_final,
=======
                "evaluate_start": datetime.datetime(2012, 12, 12, 12, 12, 12),
                "loss": test_loss,
                "evaluate_metrics": test_metrics_final,
                "evaluate_end": datetime.datetime(2012, 12, 12, 12, 12, 12),
>>>>>>> 02688192
            },
        },
    }
    errors = assert_metrics_dict(metric_dict, reporter.metrics)
    assert len(errors) == 0, f"Metrics check failed. Errors: {errors}"


def test_evaluate_after_fit_enabled() -> None:
    fl_client = MockBasicClient()
    fl_client.validate = MagicMock()  # type: ignore
    fl_client.validate.return_value = fl_client.mock_loss, fl_client.mock_metrics

    fl_client.fit([], {"current_server_round": 2, "local_epochs": 0, "evaluate_after_fit": True})

    fl_client.validate.assert_called_once()  # type: ignore


def test_evaluate_after_fit_disabled() -> None:
    fl_client = MockBasicClient()
    fl_client.validate = MagicMock()  # type: ignore
    fl_client.validate.return_value = fl_client.mock_loss, fl_client.mock_metrics

    fl_client.fit([], {"current_server_round": 2, "local_epochs": 0, "evaluate_after_fit": False})
    fl_client.validate.assert_not_called()  # type: ignore

    fl_client.fit([], {"current_server_round": 2, "local_epochs": 0})
    fl_client.validate.assert_not_called()  # type: ignore


class MockBasicClient(BasicClient):
    def __init__(
        self,
        loss_dict: Optional[Dict[str, float]] = None,
        metrics: Optional[Dict[str, Scalar]] = None,
        test_set_metrics: Optional[Dict[str, Scalar]] = None,
        loss: Optional[float] = 0,
        reporters: Sequence[BaseReporter] | None = None,
    ):
        super().__init__(Path(""), [], torch.device(0), reporters=reporters)

        self.mock_loss_dict = loss_dict
        if self.mock_loss_dict is None:
            self.mock_loss_dict = {}

        self.mock_metrics = metrics
        if self.mock_metrics is None:
            self.mock_metrics = {}

        self.mock_metrics_test = test_set_metrics

        self.mock_loss = loss

        # Mocking attributes
        self.train_loader = MagicMock()
        self.test_loader = MagicMock()
        self.num_train_samples = 0
        self.num_val_samples = 0

        # Mocking methods
        self.set_parameters = MagicMock()  # type: ignore
        self.get_parameters = MagicMock()  # type: ignore
        self.train_by_epochs = MagicMock()  # type: ignore
        self.train_by_epochs.return_value = self.mock_loss_dict, self.mock_metrics
        self.train_by_steps = MagicMock()  # type: ignore
        self.train_by_steps.return_value = self.mock_loss_dict, self.mock_metrics
        self.get_model = MagicMock()  # type: ignore
        self.get_data_loaders = MagicMock()  # type: ignore
        mock_data_loader = MagicMock()  # type: ignore
        mock_data_loader.dataset = []
        self.get_data_loaders.return_value = mock_data_loader, mock_data_loader
        self.get_test_data_loader = MagicMock()  # type: ignore
        self.get_test_data_loader.return_value = mock_data_loader
        self.get_optimizer = MagicMock()  # type: ignore
        self.get_criterion = MagicMock()  # type: ignore

        self._validate_or_test = MagicMock()  # type: ignore
        self._validate_or_test.side_effect = self.mock_validate_or_test

    def mock_validate_or_test(  # type: ignore
        self,
        loader,
        loss_meter,
        metric_manager,
        logging_mode=LoggingMode.VALIDATION,
    ):
        if logging_mode == LoggingMode.VALIDATION:
            return self.mock_loss, self.mock_metrics
        else:
            return self.mock_loss, self.mock_metrics_test<|MERGE_RESOLUTION|>--- conflicted
+++ resolved
@@ -61,11 +61,7 @@
                 "round_start": str(datetime.datetime(2012, 12, 12, 12, 12, 12)),
                 "fit_losses": test_loss_dict,
                 "fit_metrics": test_metrics,
-<<<<<<< HEAD
                 "round": test_current_server_round,
-=======
-                "fit_end": datetime.datetime(2012, 12, 12, 12, 12, 12),
->>>>>>> 02688192
             },
         },
     }
@@ -100,16 +96,10 @@
         "initialized": str(datetime.datetime(2012, 12, 12, 12, 12, 12)),
         "rounds": {
             test_current_server_round: {
-<<<<<<< HEAD
                 "eval_start": str(datetime.datetime(2012, 12, 12, 12, 12, 12)),
                 "eval_loss": test_loss,
                 "eval_metrics": test_metrics_final,
-=======
-                "evaluate_start": datetime.datetime(2012, 12, 12, 12, 12, 12),
-                "loss": test_loss,
-                "evaluate_metrics": test_metrics_final,
-                "evaluate_end": datetime.datetime(2012, 12, 12, 12, 12, 12),
->>>>>>> 02688192
+                "eval_end": datetime.datetime(2012, 12, 12, 12, 12, 12),
             },
         },
     }
