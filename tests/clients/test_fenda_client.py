import copy

import pytest
import torch
from flwr.common import Config

from fl4health.clients.fenda_client import FendaClient
from fl4health.model_bases.fenda_base import FendaModel
from tests.clients.fixtures import get_fenda_client  # noqa
from tests.test_utils.models_for_test import FeatureCnn, FendaHeadCnn


@pytest.mark.parametrize("local_module,global_module,head_module", [(FeatureCnn(), FeatureCnn(), FendaHeadCnn())])
def test_getting_parameters(get_fenda_client: FendaClient) -> None:  # noqa
    torch.manual_seed(42)
    fenda_client = get_fenda_client
    config: Config = {}

    assert isinstance(fenda_client.model, FendaModel)
    params_local = [
        copy.deepcopy(val.cpu().numpy()) for _, val in fenda_client.model.local_module.state_dict().items()
    ]
    params_global = [
        copy.deepcopy(val.cpu().numpy()) for _, val in fenda_client.model.global_module.state_dict().items()
    ]
    loss = {
        "loss": 0.0,
    }
    fenda_client.update_after_train(0, loss)
    fenda_client.get_parameters(config)

    assert isinstance(fenda_client.old_local_module, torch.nn.Module)
    assert fenda_client.old_local_module.training is False
    for param in fenda_client.old_local_module.parameters():
        assert param.requires_grad is False

    old_local_module_params = [val.cpu().numpy() for _, val in fenda_client.old_local_module.state_dict().items()]
    for i in range(len(params_local)):
        assert (params_local[i] == old_local_module_params[i]).all()

    assert isinstance(fenda_client.old_global_module, torch.nn.Module)
    assert fenda_client.old_global_module.training is False
    for param in fenda_client.old_global_module.parameters():
        assert param.requires_grad is False

    old_global_module_params = [val.cpu().numpy() for _, val in fenda_client.old_global_module.state_dict().items()]
    for i in range(len(params_global)):
        assert (params_global[i] == old_global_module_params[i]).all()

    torch.seed()  # resetting the seed at the end, just to be safe


@pytest.mark.parametrize("local_module,global_module,head_module", [(FeatureCnn(), FeatureCnn(), FendaHeadCnn())])
def test_setting_global_model(get_fenda_client: FendaClient) -> None:  # noqa
    torch.manual_seed(42)
    fenda_client = get_fenda_client

    assert fenda_client.aggregated_global_module is None
    assert isinstance(fenda_client.model, FendaModel)

    global_params = [
        copy.deepcopy(val.cpu().numpy()) for _, val in fenda_client.model.global_module.state_dict().items()
    ]
    fenda_client.update_before_train(0)

    assert fenda_client.aggregated_global_module is not None

    aggregate_params = [
        copy.deepcopy(val.cpu().numpy()) for _, val in fenda_client.aggregated_global_module.state_dict().items()
    ]
    # Make sure the fenda aggregated module parameters are equal to the global module parameters
    for i in range(len(aggregate_params)):
        assert (aggregate_params[i] == global_params[i]).all()

    # Make sure the aggregated module is not set to train
    assert fenda_client.aggregated_global_module.training is False
    for param in fenda_client.aggregated_global_module.parameters():
        assert param.requires_grad is False

    # Make sure the original model is still set to train
    assert fenda_client.model.training is True
    for param in fenda_client.model.parameters():
        assert param.requires_grad is True

    torch.seed()  # resetting the seed at the end, just to be safe


@pytest.mark.parametrize("local_module,global_module,head_module", [(FeatureCnn(), FeatureCnn(), FendaHeadCnn())])
def test_setting_old_models(get_fenda_client: FendaClient) -> None:  # noqa
    torch.manual_seed(42)
    fenda_client = get_fenda_client

    assert fenda_client.old_local_module is None
    assert fenda_client.old_global_module is None
    assert isinstance(fenda_client.model, FendaModel)

    local_params = [
        copy.deepcopy(val.cpu().numpy()) for _, val in fenda_client.model.local_module.state_dict().items()
    ]
    global_params = [
        copy.deepcopy(val.cpu().numpy()) for _, val in fenda_client.model.global_module.state_dict().items()
    ]
    loss = {
        "loss": 0.0,
    }
    fenda_client.update_after_train(0, loss)

    assert fenda_client.old_local_module is not None
    old_local_params = [
        copy.deepcopy(val.cpu().numpy()) for _, val in fenda_client.old_local_module.state_dict().items()
    ]

    assert fenda_client.old_global_module is not None
    old_global_params = [
        copy.deepcopy(val.cpu().numpy()) for _, val in fenda_client.old_global_module.state_dict().items()
    ]

    # Make sure the Fenda old local module parameters are equal to the local module parameters
    for i in range(len(local_params)):
        assert (local_params[i] == old_local_params[i]).all()

    # Make sure the Fenda old global module parameters are equal to the global module parameters
    for i in range(len(global_params)):
        assert (global_params[i] == old_global_params[i]).all()

    # Make sure the old global and local module is not set to train
    assert fenda_client.old_local_module.training is False
    for param in fenda_client.old_local_module.parameters():
        assert param.requires_grad is False
    assert fenda_client.old_global_module.training is False
    for param in fenda_client.old_global_module.parameters():
        assert param.requires_grad is False

    # Make sure the original model is still set to train
    assert fenda_client.model.training is True
    for param in fenda_client.model.parameters():
        assert param.requires_grad is True

    torch.seed()  # resetting the seed at the end, just to be safe


@pytest.mark.parametrize("local_module,global_module,head_module", [(FeatureCnn(), FeatureCnn(), FendaHeadCnn())])
def test_computing_contrastive_loss(get_fenda_client: FendaClient) -> None:  # noqa
    torch.manual_seed(42)
    fenda_client = get_fenda_client
    fenda_client.temperature = 0.5

    features = torch.tensor([[1, 1, 1]]).float()
    positive_pairs = torch.tensor([[1, 1, 1]]).float()
    negative_pairs = torch.tensor([[0, 0, 0]]).float()
    contrastive_loss = fenda_client.contrastive_loss(
        features, positive_pairs.unsqueeze(0), negative_pairs.unsqueeze(0)
    )

    assert contrastive_loss == pytest.approx(0.1269, rel=0.01)

    features = torch.tensor([[0, 0, 0]]).float()
    positive_pairs = torch.tensor([[1, 1, 1]]).float()
    negative_pairs = torch.tensor([[0, 0, 0]]).float()
    contrastive_loss = fenda_client.contrastive_loss(
        features, positive_pairs.unsqueeze(0), negative_pairs.unsqueeze(0)
    )

    assert contrastive_loss == pytest.approx(0.6931, rel=0.01)

    torch.seed()  # resetting the seed at the end, just to be safe


@pytest.mark.parametrize("local_module,global_module,head_module", [(FeatureCnn(), FeatureCnn(), FendaHeadCnn())])
def test_computing_perfcl_loss(get_fenda_client: FendaClient) -> None:  # noqa
    torch.manual_seed(42)
    fenda_client = get_fenda_client
    fenda_client.temperature = 0.5
    fenda_client.perfcl_loss_weights = (1.0, 1.0)
    fenda_client.criterion = torch.nn.CrossEntropyLoss()

    local_features = torch.tensor([[1, 1, 1], [1, 1, 1]]).float()
    global_features = torch.tensor([[1, 1, 1], [1, 1, 1]]).float()
    old_local_features = torch.tensor([[0, 0, 0], [0, 0, 0]]).float()
    old_global_features = torch.tensor([[0, 0, 0], [0, 0, 0]]).float()
    aggregated_global_features = torch.tensor([[1, 1, 1], [1, 1, 1]]).float()
    preds = {"prediction": torch.tensor([[1.0, 0.0], [0.0, 1.0]])}
    target = torch.tensor([[1.0, 0.0], [1.0, 0.0]])
    features = {
        "local_features": local_features,
        "old_local_features": old_local_features,
        "global_features": global_features,
        "old_global_features": old_global_features,
        "aggregated_global_features": aggregated_global_features,
    }

    training_loss = fenda_client.compute_training_loss(preds=preds, target=target, features=features)
    evaluation_loss = fenda_client.compute_evaluation_loss(preds=preds, target=target, features=features)
    assert isinstance(training_loss.backward["backward"], torch.Tensor)
    assert pytest.approx(0.8132616, abs=0.0001) == evaluation_loss.checkpoint.item()
    assert pytest.approx(3.0671176, abs=0.0001) == training_loss.backward["backward"].item()
    assert evaluation_loss.checkpoint.item() != training_loss.backward["backward"].item()
    assert training_loss.additional_losses == evaluation_loss.additional_losses
    assert training_loss.additional_losses["loss"] == evaluation_loss.checkpoint.item()
    assert training_loss.additional_losses["total_loss"] == training_loss.backward["backward"].item()

    auxiliary_loss_total = (training_loss.backward["backward"] - evaluation_loss.checkpoint).item()
<<<<<<< HEAD
    contrastive_minimize = training_loss.additional_losses["global_contrastive_loss"].item()
    contrastive_maximize = training_loss.additional_losses["personal_contrastive_loss"].item()
    assert pytest.approx(auxiliary_loss_total, abs=0.001) == (contrastive_minimize + contrastive_maximize)
=======
    contrastive_minimize = training_loss.additional_losses["contrastive_loss_minimize"].item()
    contrastive_maximize = training_loss.additional_losses["contrastive_loss_maximize"].item()
    assert pytest.approx(auxiliary_loss_total, abs=0.001) == (contrastive_minimize + contrastive_maximize)

    torch.seed()  # resetting the seed at the end, just to be safe
>>>>>>> a226994e
<|MERGE_RESOLUTION|>--- conflicted
+++ resolved
@@ -200,14 +200,8 @@
     assert training_loss.additional_losses["total_loss"] == training_loss.backward["backward"].item()
 
     auxiliary_loss_total = (training_loss.backward["backward"] - evaluation_loss.checkpoint).item()
-<<<<<<< HEAD
     contrastive_minimize = training_loss.additional_losses["global_contrastive_loss"].item()
     contrastive_maximize = training_loss.additional_losses["personal_contrastive_loss"].item()
     assert pytest.approx(auxiliary_loss_total, abs=0.001) == (contrastive_minimize + contrastive_maximize)
-=======
-    contrastive_minimize = training_loss.additional_losses["contrastive_loss_minimize"].item()
-    contrastive_maximize = training_loss.additional_losses["contrastive_loss_maximize"].item()
-    assert pytest.approx(auxiliary_loss_total, abs=0.001) == (contrastive_minimize + contrastive_maximize)
-
-    torch.seed()  # resetting the seed at the end, just to be safe
->>>>>>> a226994e
+
+    torch.seed()  # resetting the seed at the end, just to be safe