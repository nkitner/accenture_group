--- conflicted
+++ resolved
@@ -648,7 +648,6 @@
     return class_(kernel_size)
 
 
-<<<<<<< HEAD
 # Autoencder: encder and decoder units
 class VariationalEncoder(nn.Module):
     def __init__(self, embedding_size: int = 2, condition_vector_size: Optional[int] = None) -> None:
@@ -678,7 +677,8 @@
         if condition is not None:
             return self.linear(torch.cat((x, condition), dim=-1))
         return self.linear(x)
-=======
+
+
 class ConstantConvNet(nn.Module):
     def __init__(self, constants: List[float]) -> None:
         assert len(constants) == 4
@@ -693,5 +693,4 @@
         nn.init.constant_(self.conv2.weight, val=constants[1])
 
         nn.init.constant_(self.fc1.weight, val=constants[2])
-        nn.init.constant_(self.fc2.weight, val=constants[3])
->>>>>>> 3696ea2e
+        nn.init.constant_(self.fc2.weight, val=constants[3])